--- conflicted
+++ resolved
@@ -3,11 +3,6 @@
 import { defineConfig } from 'vite';
 import react from '@vitejs/plugin-react';
 import { componentTagger } from "lovable-tagger";
-<<<<<<< HEAD
-import path from 'path'; // <-- Add this line
-=======
-import path from 'path';
->>>>>>> 902ab127
 
 export default defineConfig(({ mode }) => ({
   server: {
@@ -22,9 +17,5 @@
     alias: {
       '@': path.resolve(__dirname, './src'),
     },
-<<<<<<< HEAD
   },
-=======
-  }
->>>>>>> 902ab127
-}));+});