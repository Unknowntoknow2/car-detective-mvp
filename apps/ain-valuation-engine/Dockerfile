FROM python:3.10-slim

WORKDIR /app

# Install system dependencies
<<<<<<< HEAD
RUN apt-get update && apt-get install -y --no-install-recommends     gcc     && rm -rf /var/lib/apt/lists/*
=======
RUN apt-get update && apt-get install -y --no-install-recommends \
    gcc \
    && rm -rf /var/lib/apt/lists/*
>>>>>>> 664a1439

# Copy requirements file
COPY requirements.txt .

# Install Python dependencies
RUN pip install --no-cache-dir -r requirements.txt

# Copy project files
COPY . .

# Set environment variables
<<<<<<< HEAD
ENV PYTHONUNBUFFERED=1     PYTHONDONTWRITEBYTECODE=1

# Run tests
RUN pytest
=======
ENV PYTHONUNBUFFERED=1 \
    PYTHONDONTWRITEBYTECODE=1 \
    ENVIRONMENT=production

# Run only the basic test to verify setup
RUN pytest tests/test_basic.py -v
>>>>>>> 664a1439

# Command to run the application
CMD ["python", "src/ain-backend/server.py"]<|MERGE_RESOLUTION|>--- conflicted
+++ resolved
@@ -3,13 +3,9 @@
 WORKDIR /app
 
 # Install system dependencies
-<<<<<<< HEAD
-RUN apt-get update && apt-get install -y --no-install-recommends     gcc     && rm -rf /var/lib/apt/lists/*
-=======
 RUN apt-get update && apt-get install -y --no-install-recommends \
     gcc \
     && rm -rf /var/lib/apt/lists/*
->>>>>>> 664a1439
 
 # Copy requirements file
 COPY requirements.txt .
@@ -21,19 +17,12 @@
 COPY . .
 
 # Set environment variables
-<<<<<<< HEAD
-ENV PYTHONUNBUFFERED=1     PYTHONDONTWRITEBYTECODE=1
-
-# Run tests
-RUN pytest
-=======
 ENV PYTHONUNBUFFERED=1 \
     PYTHONDONTWRITEBYTECODE=1 \
     ENVIRONMENT=production
 
 # Run only the basic test to verify setup
 RUN pytest tests/test_basic.py -v
->>>>>>> 664a1439
 
 # Command to run the application
 CMD ["python", "src/ain-backend/server.py"]