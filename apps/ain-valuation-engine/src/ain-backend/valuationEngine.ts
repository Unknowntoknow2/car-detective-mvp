import * as svc from '@/services/valuationEngine'
<<<<<<< HEAD
import type {
  Adjustment,
  MarketFactor,
  VehicleData,
  ValuationResult
} from '@/types/ValuationTypes'

// Cache the resolved implementation so we only perform capability detection once.
let cachedImplementation:
  | ((vehicle: VehicleData) => unknown | Promise<unknown>)
  | undefined

export async function valuateVehicle(data: VehicleData): Promise<ValuationResult> {
  const implementation = cachedImplementation ?? (cachedImplementation = resolveImplementation())
  const rawResult = await implementation(data)
  return normalizeValuationResult(rawResult, data)
}

function resolveImplementation(): (vehicle: VehicleData) => unknown | Promise<unknown> {
  const service = svc as Record<string, unknown>

  if (typeof service.valuateVehicle === 'function') {
    return service.valuateVehicle as (vehicle: VehicleData) => unknown | Promise<unknown>
  }

  if (typeof service.processValuation === 'function') {
    return service.processValuation as (vehicle: VehicleData) => unknown | Promise<unknown>
  }

  if (typeof service.runValuation === 'function') {
    return service.runValuation as (vehicle: VehicleData) => unknown | Promise<unknown>
  }

  throw new Error(
    'valuationEngine export not found (expected valuateVehicle, processValuation, or runValuation)'
  )
}

function normalizeValuationResult(raw: unknown, fallbackVehicle: VehicleData): ValuationResult {
  if (isValuationResultLike(raw)) {
    const canonical = buildCanonicalResult(raw, fallbackVehicle)
    const compatibilityFactors = extractLegacyFactors(raw, canonical)
    return compatibilityFactors ? Object.assign(canonical, { factors: compatibilityFactors }) : canonical
  }

  if (isObject(raw) && 'coreResult' in raw && isObject(raw.coreResult)) {
    const coreResult = raw.coreResult
    const canonical = buildCanonicalResult(
      {
        estimatedValue: coreResult.estimatedValue ?? (raw as Record<string, unknown>).estimatedValue,
        confidence: coreResult.confidence ?? (raw as Record<string, unknown>).confidence,
        priceRange: coreResult.priceRange ?? (raw as Record<string, unknown>).priceRange,
        adjustments: (raw as Record<string, unknown>).adjustments ?? coreResult.adjustments,
        marketFactors: (raw as Record<string, unknown>).marketFactors ?? coreResult.marketFactors,
        vehicleData: (raw as Record<string, unknown>).vehicleData ?? coreResult.vehicleData,
        explanation: coreResult.explanation ?? (raw as Record<string, unknown>).explanation
      },
      fallbackVehicle,
      coreResult
    )
    const compatibilityFactors = extractLegacyFactors(raw, canonical)
    return compatibilityFactors ? Object.assign(canonical, { factors: compatibilityFactors }) : canonical
  }

  if (isObject(raw) && 'valuation' in raw) {
    return normalizeValuationResult((raw as Record<string, unknown>).valuation, fallbackVehicle)
  }

  const canonical = buildCanonicalResult({}, fallbackVehicle)
  const compatibilityFactors = extractLegacyFactors(raw, canonical)
  return compatibilityFactors ? Object.assign(canonical, { factors: compatibilityFactors }) : canonical
}

function buildCanonicalResult(
  source: Record<string, unknown>,
  originalVehicle: VehicleData,
  ...additionalVehicleSources: unknown[]
): ValuationResult {
  const estimatedValue = toNonNegativeInteger(source.estimatedValue, 0)
  const confidence = clampNumber(source.confidence, 0, 1)
  const priceRange = normalizePriceRange(source.priceRange, estimatedValue)
  const adjustments = normalizeAdjustments(source.adjustments)
  const marketFactors = normalizeMarketFactors(source.marketFactors)
  const vehicleSources: Array<Record<string, unknown>> = []
  if (isObject(source.vehicleData)) {
    vehicleSources.push(source.vehicleData)
  }
  for (const candidate of additionalVehicleSources) {
    if (isObject(candidate)) {
      vehicleSources.push(candidate)
    }
  }
  const vehicleData = mergeVehicleData(originalVehicle, ...vehicleSources)
  const explanation = typeof source.explanation === 'string' ? source.explanation : ''

  return {
    estimatedValue,
    confidence,
    priceRange,
    adjustments,
    marketFactors,
    vehicleData,
    explanation
  }
}

function normalizeAdjustments(source: unknown): Adjustment[] {
  if (!Array.isArray(source)) {
    return []
  }

  const normalized: Adjustment[] = []
  for (const candidate of source) {
    if (!isObject(candidate)) {
      continue
    }

    const factor = pickString(candidate, 'factor', 'name', 'title')
    if (!factor) {
      continue
    }

    const impact = pickNumber(candidate, 'impact', 'value', 'amount', 'percentage') ?? 0
    const description = pickString(candidate, 'description', 'reason', 'details') ?? factor

    normalized.push({
      factor,
      impact,
      description
    })
  }

  return normalized
}

function normalizeMarketFactors(source: unknown): MarketFactor[] {
  if (!Array.isArray(source)) {
    return []
  }

  const normalized: MarketFactor[] = []
  for (const candidate of source) {
    if (!isObject(candidate)) {
      continue
    }

    const factor = pickString(candidate, 'factor', 'name', 'title')
    if (!factor) {
      continue
    }

    const impact = pickNumber(candidate, 'impact', 'value', 'amount', 'percentage') ?? 0
    const description = pickString(candidate, 'description', 'details', 'reason') ?? factor

    normalized.push({
      factor,
      impact,
      description
    })
  }

  return normalized
}

function normalizePriceRange(source: unknown, estimatedValue: number): { low: number; high: number } {
  const fallbackLow = Math.max(0, Math.round(estimatedValue * 0.9))
  const fallbackHigh = Math.max(fallbackLow, Math.round(estimatedValue * 1.1))

  if (isObject(source)) {
    const low = toNonNegativeInteger(source.low, fallbackLow)
    const high = toNonNegativeInteger(source.high, fallbackHigh)
    const safeLow = Math.min(low, high)
    const safeHigh = Math.max(low, high)
    return { low: safeLow, high: safeHigh }
  }

  return { low: fallbackLow, high: fallbackHigh }
}

function mergeVehicleData(
  base: VehicleData,
  ...candidates: Array<Record<string, unknown>>
): VehicleData {
  const merged: VehicleData = { ...base }
  for (const candidate of candidates) {
    for (const [key, value] of Object.entries(candidate)) {
      if (value === undefined || value === null) {
        continue
      }

      if (EXCLUDED_VEHICLE_FIELDS.has(key)) {
        continue
      }

      ;(merged as Record<string, unknown>)[key] = value
    }
  }
  return merged
}

function extractLegacyFactors(source: unknown, canonical: ValuationResult): string[] | null {
  const factors: string[] = []

  if (isObject(source)) {
    if (Array.isArray(source.factors)) {
      for (const candidate of source.factors) {
        const formatted = formatFactorCandidate(candidate)
        if (formatted) {
          factors.push(formatted)
        }
      }
    }

    if (Array.isArray(source.adjustments)) {
      for (const candidate of source.adjustments) {
        if (!isObject(candidate)) {
          continue
        }
        const factor = pickString(candidate, 'factor', 'name', 'title')
        if (!factor) {
          continue
        }
        const impact = pickNumber(candidate, 'impact', 'value', 'amount', 'percentage')
        const description = pickString(candidate, 'description', 'reason')
        factors.push(description ?? formatFactorWithImpact(factor, impact))
      }
    }

    if (Array.isArray(source.marketFactors)) {
      for (const candidate of source.marketFactors) {
        if (!isObject(candidate)) {
          continue
        }
        const factor = pickString(candidate, 'factor', 'name', 'title')
        if (!factor) {
          continue
        }
        const description = pickString(candidate, 'description', 'details')
        const impact = pickNumber(candidate, 'impact', 'value', 'amount', 'percentage')
        factors.push(description ?? formatFactorWithImpact(factor, impact))
      }
    }
  }

  if (!factors.length && canonical.explanation) {
    for (const part of canonical.explanation.split(/[:;\n]/)) {
      const trimmed = part.trim()
      if (trimmed) {
        factors.push(trimmed)
      }
    }
  }

  if (!factors.length) {
    return null
  }

  const deduped: string[] = []
  const seen = new Set<string>()
  for (const factor of factors) {
    const normalized = factor.trim()
    if (!normalized || seen.has(normalized)) {
      continue
    }
    seen.add(normalized)
    deduped.push(normalized)
  }

  return deduped.length ? deduped : null
}

function formatFactorCandidate(candidate: unknown): string | null {
  if (typeof candidate === 'string') {
    return candidate
  }

  if (isObject(candidate)) {
    const description = pickString(candidate, 'description', 'details', 'reason')
    if (description) {
      return description
    }

    const factor = pickString(candidate, 'factor', 'name', 'title')
    if (factor) {
      const impact = pickNumber(candidate, 'impact', 'value', 'amount', 'percentage')
      return formatFactorWithImpact(factor, impact)
    }
  }

  return null
}

function formatFactorWithImpact(factor: string, impact: number | undefined | null): string {
  if (impact === undefined || impact === null || Number.isNaN(impact)) {
    return factor
  }

  if (Math.abs(impact) < 1) {
    return `${factor}: ${Math.round(impact * 100)}%`
  }

  const rounded = Math.round(impact)
  const prefix = rounded > 0 ? '+' : ''
  return `${factor}: ${prefix}${rounded}`
}

function clampNumber(value: unknown, min: number, max: number): number {
  const numeric = typeof value === 'number' ? value : typeof value === 'string' ? Number(value) : NaN
  if (!Number.isFinite(numeric)) {
    return min
  }
  if (numeric < min) {
    return min
  }
  if (numeric > max) {
    return max
  }
  return numeric
}

function toNonNegativeInteger(value: unknown, fallback: number): number {
  const numeric = typeof value === 'number' ? value : typeof value === 'string' ? Number(value) : NaN
  if (!Number.isFinite(numeric)) {
    return Math.max(0, Math.round(fallback))
  }
  return Math.max(0, Math.round(numeric))
}

function pickString(source: Record<string, unknown>, ...keys: string[]): string | undefined {
  for (const key of keys) {
    const value = source[key]
    if (typeof value === 'string' && value.trim().length > 0) {
      return value.trim()
    }
  }
  return undefined
}

function pickNumber(source: Record<string, unknown>, ...keys: string[]): number | undefined {
  for (const key of keys) {
    const value = source[key]
    const numeric = typeof value === 'number' ? value : typeof value === 'string' ? Number(value) : NaN
    if (Number.isFinite(numeric)) {
      return numeric
    }
  }
  return undefined
}

function isValuationResultLike(value: unknown): value is Record<string, unknown> {
  return (
    isObject(value) &&
    'estimatedValue' in value &&
    'confidence' in value &&
    'priceRange' in value
  )
}

function isObject(value: unknown): value is Record<string, unknown> {
  return typeof value === 'object' && value !== null
}

const EXCLUDED_VEHICLE_FIELDS = new Set<string>([
  'estimatedValue',
  'confidence',
  'priceRange',
  'adjustments',
  'marketFactors',
  'explanation',
  'factors',
  'coreResult',
  'enrichment'
])

export type { VehicleData, ValuationResult }
=======
import type { VehicleData, ValuationResult } from '@/types/ValuationTypes'

export async function valuateVehicle(data: VehicleData): Promise<ValuationResult> {
  const fn =
    (svc as any).valuateVehicle ??
    (svc as any).processValuation

  if (typeof fn !== 'function') {
    throw new Error('valuationEngine export not found (expected valuateVehicle or processValuation)')
  }
  return await fn(data)
}

export type { VehicleData, ValuationResult } from '@/types/ValuationTypes'
>>>>>>> e9948b96
<|MERGE_RESOLUTION|>--- conflicted
+++ resolved
@@ -1,393 +1,24 @@
+// apps/ain-valuation-engine/src/ain-backend/valuationEngine.ts
 import * as svc from '@/services/valuationEngine'
-<<<<<<< HEAD
-import type {
-  Adjustment,
-  MarketFactor,
-  VehicleData,
-  ValuationResult
-} from '@/types/ValuationTypes'
-
-// Cache the resolved implementation so we only perform capability detection once.
-let cachedImplementation:
-  | ((vehicle: VehicleData) => unknown | Promise<unknown>)
-  | undefined
-
-export async function valuateVehicle(data: VehicleData): Promise<ValuationResult> {
-  const implementation = cachedImplementation ?? (cachedImplementation = resolveImplementation())
-  const rawResult = await implementation(data)
-  return normalizeValuationResult(rawResult, data)
-}
-
-function resolveImplementation(): (vehicle: VehicleData) => unknown | Promise<unknown> {
-  const service = svc as Record<string, unknown>
-
-  if (typeof service.valuateVehicle === 'function') {
-    return service.valuateVehicle as (vehicle: VehicleData) => unknown | Promise<unknown>
-  }
-
-  if (typeof service.processValuation === 'function') {
-    return service.processValuation as (vehicle: VehicleData) => unknown | Promise<unknown>
-  }
-
-  if (typeof service.runValuation === 'function') {
-    return service.runValuation as (vehicle: VehicleData) => unknown | Promise<unknown>
-  }
-
-  throw new Error(
-    'valuationEngine export not found (expected valuateVehicle, processValuation, or runValuation)'
-  )
-}
-
-function normalizeValuationResult(raw: unknown, fallbackVehicle: VehicleData): ValuationResult {
-  if (isValuationResultLike(raw)) {
-    const canonical = buildCanonicalResult(raw, fallbackVehicle)
-    const compatibilityFactors = extractLegacyFactors(raw, canonical)
-    return compatibilityFactors ? Object.assign(canonical, { factors: compatibilityFactors }) : canonical
-  }
-
-  if (isObject(raw) && 'coreResult' in raw && isObject(raw.coreResult)) {
-    const coreResult = raw.coreResult
-    const canonical = buildCanonicalResult(
-      {
-        estimatedValue: coreResult.estimatedValue ?? (raw as Record<string, unknown>).estimatedValue,
-        confidence: coreResult.confidence ?? (raw as Record<string, unknown>).confidence,
-        priceRange: coreResult.priceRange ?? (raw as Record<string, unknown>).priceRange,
-        adjustments: (raw as Record<string, unknown>).adjustments ?? coreResult.adjustments,
-        marketFactors: (raw as Record<string, unknown>).marketFactors ?? coreResult.marketFactors,
-        vehicleData: (raw as Record<string, unknown>).vehicleData ?? coreResult.vehicleData,
-        explanation: coreResult.explanation ?? (raw as Record<string, unknown>).explanation
-      },
-      fallbackVehicle,
-      coreResult
-    )
-    const compatibilityFactors = extractLegacyFactors(raw, canonical)
-    return compatibilityFactors ? Object.assign(canonical, { factors: compatibilityFactors }) : canonical
-  }
-
-  if (isObject(raw) && 'valuation' in raw) {
-    return normalizeValuationResult((raw as Record<string, unknown>).valuation, fallbackVehicle)
-  }
-
-  const canonical = buildCanonicalResult({}, fallbackVehicle)
-  const compatibilityFactors = extractLegacyFactors(raw, canonical)
-  return compatibilityFactors ? Object.assign(canonical, { factors: compatibilityFactors }) : canonical
-}
-
-function buildCanonicalResult(
-  source: Record<string, unknown>,
-  originalVehicle: VehicleData,
-  ...additionalVehicleSources: unknown[]
-): ValuationResult {
-  const estimatedValue = toNonNegativeInteger(source.estimatedValue, 0)
-  const confidence = clampNumber(source.confidence, 0, 1)
-  const priceRange = normalizePriceRange(source.priceRange, estimatedValue)
-  const adjustments = normalizeAdjustments(source.adjustments)
-  const marketFactors = normalizeMarketFactors(source.marketFactors)
-  const vehicleSources: Array<Record<string, unknown>> = []
-  if (isObject(source.vehicleData)) {
-    vehicleSources.push(source.vehicleData)
-  }
-  for (const candidate of additionalVehicleSources) {
-    if (isObject(candidate)) {
-      vehicleSources.push(candidate)
-    }
-  }
-  const vehicleData = mergeVehicleData(originalVehicle, ...vehicleSources)
-  const explanation = typeof source.explanation === 'string' ? source.explanation : ''
-
-  return {
-    estimatedValue,
-    confidence,
-    priceRange,
-    adjustments,
-    marketFactors,
-    vehicleData,
-    explanation
-  }
-}
-
-function normalizeAdjustments(source: unknown): Adjustment[] {
-  if (!Array.isArray(source)) {
-    return []
-  }
-
-  const normalized: Adjustment[] = []
-  for (const candidate of source) {
-    if (!isObject(candidate)) {
-      continue
-    }
-
-    const factor = pickString(candidate, 'factor', 'name', 'title')
-    if (!factor) {
-      continue
-    }
-
-    const impact = pickNumber(candidate, 'impact', 'value', 'amount', 'percentage') ?? 0
-    const description = pickString(candidate, 'description', 'reason', 'details') ?? factor
-
-    normalized.push({
-      factor,
-      impact,
-      description
-    })
-  }
-
-  return normalized
-}
-
-function normalizeMarketFactors(source: unknown): MarketFactor[] {
-  if (!Array.isArray(source)) {
-    return []
-  }
-
-  const normalized: MarketFactor[] = []
-  for (const candidate of source) {
-    if (!isObject(candidate)) {
-      continue
-    }
-
-    const factor = pickString(candidate, 'factor', 'name', 'title')
-    if (!factor) {
-      continue
-    }
-
-    const impact = pickNumber(candidate, 'impact', 'value', 'amount', 'percentage') ?? 0
-    const description = pickString(candidate, 'description', 'details', 'reason') ?? factor
-
-    normalized.push({
-      factor,
-      impact,
-      description
-    })
-  }
-
-  return normalized
-}
-
-function normalizePriceRange(source: unknown, estimatedValue: number): { low: number; high: number } {
-  const fallbackLow = Math.max(0, Math.round(estimatedValue * 0.9))
-  const fallbackHigh = Math.max(fallbackLow, Math.round(estimatedValue * 1.1))
-
-  if (isObject(source)) {
-    const low = toNonNegativeInteger(source.low, fallbackLow)
-    const high = toNonNegativeInteger(source.high, fallbackHigh)
-    const safeLow = Math.min(low, high)
-    const safeHigh = Math.max(low, high)
-    return { low: safeLow, high: safeHigh }
-  }
-
-  return { low: fallbackLow, high: fallbackHigh }
-}
-
-function mergeVehicleData(
-  base: VehicleData,
-  ...candidates: Array<Record<string, unknown>>
-): VehicleData {
-  const merged: VehicleData = { ...base }
-  for (const candidate of candidates) {
-    for (const [key, value] of Object.entries(candidate)) {
-      if (value === undefined || value === null) {
-        continue
-      }
-
-      if (EXCLUDED_VEHICLE_FIELDS.has(key)) {
-        continue
-      }
-
-      ;(merged as Record<string, unknown>)[key] = value
-    }
-  }
-  return merged
-}
-
-function extractLegacyFactors(source: unknown, canonical: ValuationResult): string[] | null {
-  const factors: string[] = []
-
-  if (isObject(source)) {
-    if (Array.isArray(source.factors)) {
-      for (const candidate of source.factors) {
-        const formatted = formatFactorCandidate(candidate)
-        if (formatted) {
-          factors.push(formatted)
-        }
-      }
-    }
-
-    if (Array.isArray(source.adjustments)) {
-      for (const candidate of source.adjustments) {
-        if (!isObject(candidate)) {
-          continue
-        }
-        const factor = pickString(candidate, 'factor', 'name', 'title')
-        if (!factor) {
-          continue
-        }
-        const impact = pickNumber(candidate, 'impact', 'value', 'amount', 'percentage')
-        const description = pickString(candidate, 'description', 'reason')
-        factors.push(description ?? formatFactorWithImpact(factor, impact))
-      }
-    }
-
-    if (Array.isArray(source.marketFactors)) {
-      for (const candidate of source.marketFactors) {
-        if (!isObject(candidate)) {
-          continue
-        }
-        const factor = pickString(candidate, 'factor', 'name', 'title')
-        if (!factor) {
-          continue
-        }
-        const description = pickString(candidate, 'description', 'details')
-        const impact = pickNumber(candidate, 'impact', 'value', 'amount', 'percentage')
-        factors.push(description ?? formatFactorWithImpact(factor, impact))
-      }
-    }
-  }
-
-  if (!factors.length && canonical.explanation) {
-    for (const part of canonical.explanation.split(/[:;\n]/)) {
-      const trimmed = part.trim()
-      if (trimmed) {
-        factors.push(trimmed)
-      }
-    }
-  }
-
-  if (!factors.length) {
-    return null
-  }
-
-  const deduped: string[] = []
-  const seen = new Set<string>()
-  for (const factor of factors) {
-    const normalized = factor.trim()
-    if (!normalized || seen.has(normalized)) {
-      continue
-    }
-    seen.add(normalized)
-    deduped.push(normalized)
-  }
-
-  return deduped.length ? deduped : null
-}
-
-function formatFactorCandidate(candidate: unknown): string | null {
-  if (typeof candidate === 'string') {
-    return candidate
-  }
-
-  if (isObject(candidate)) {
-    const description = pickString(candidate, 'description', 'details', 'reason')
-    if (description) {
-      return description
-    }
-
-    const factor = pickString(candidate, 'factor', 'name', 'title')
-    if (factor) {
-      const impact = pickNumber(candidate, 'impact', 'value', 'amount', 'percentage')
-      return formatFactorWithImpact(factor, impact)
-    }
-  }
-
-  return null
-}
-
-function formatFactorWithImpact(factor: string, impact: number | undefined | null): string {
-  if (impact === undefined || impact === null || Number.isNaN(impact)) {
-    return factor
-  }
-
-  if (Math.abs(impact) < 1) {
-    return `${factor}: ${Math.round(impact * 100)}%`
-  }
-
-  const rounded = Math.round(impact)
-  const prefix = rounded > 0 ? '+' : ''
-  return `${factor}: ${prefix}${rounded}`
-}
-
-function clampNumber(value: unknown, min: number, max: number): number {
-  const numeric = typeof value === 'number' ? value : typeof value === 'string' ? Number(value) : NaN
-  if (!Number.isFinite(numeric)) {
-    return min
-  }
-  if (numeric < min) {
-    return min
-  }
-  if (numeric > max) {
-    return max
-  }
-  return numeric
-}
-
-function toNonNegativeInteger(value: unknown, fallback: number): number {
-  const numeric = typeof value === 'number' ? value : typeof value === 'string' ? Number(value) : NaN
-  if (!Number.isFinite(numeric)) {
-    return Math.max(0, Math.round(fallback))
-  }
-  return Math.max(0, Math.round(numeric))
-}
-
-function pickString(source: Record<string, unknown>, ...keys: string[]): string | undefined {
-  for (const key of keys) {
-    const value = source[key]
-    if (typeof value === 'string' && value.trim().length > 0) {
-      return value.trim()
-    }
-  }
-  return undefined
-}
-
-function pickNumber(source: Record<string, unknown>, ...keys: string[]): number | undefined {
-  for (const key of keys) {
-    const value = source[key]
-    const numeric = typeof value === 'number' ? value : typeof value === 'string' ? Number(value) : NaN
-    if (Number.isFinite(numeric)) {
-      return numeric
-    }
-  }
-  return undefined
-}
-
-function isValuationResultLike(value: unknown): value is Record<string, unknown> {
-  return (
-    isObject(value) &&
-    'estimatedValue' in value &&
-    'confidence' in value &&
-    'priceRange' in value
-  )
-}
-
-function isObject(value: unknown): value is Record<string, unknown> {
-  return typeof value === 'object' && value !== null
-}
-
-const EXCLUDED_VEHICLE_FIELDS = new Set<string>([
-  'estimatedValue',
-  'confidence',
-  'priceRange',
-  'adjustments',
-  'marketFactors',
-  'explanation',
-  'factors',
-  'coreResult',
-  'enrichment'
-])
-
-export type { VehicleData, ValuationResult }
-=======
 import type { VehicleData, ValuationResult } from '@/types/ValuationTypes'
 
+/**
+ * Stable façade for valuation calls used by the UI.
+ * Delegates to the service layer, supporting legacy names.
+ */
 export async function valuateVehicle(data: VehicleData): Promise<ValuationResult> {
   const fn =
     (svc as any).valuateVehicle ??
-    (svc as any).processValuation
+    (svc as any).processValuation ??
+    (svc as any).runValuation
 
   if (typeof fn !== 'function') {
-    throw new Error('valuationEngine export not found (expected valuateVehicle or processValuation)')
+    throw new Error(
+      'valuationEngine export not found (expected valuateVehicle, processValuation, or runValuation)'
+    )
   }
-  return await fn(data)
+
+  return (await fn(data)) as ValuationResult
 }
 
-export type { VehicleData, ValuationResult } from '@/types/ValuationTypes'
->>>>>>> e9948b96
+export type { VehicleData, ValuationResult }