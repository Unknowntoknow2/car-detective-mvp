
import React, { useState } from 'react';
import { Button } from '@/components/ui/button';
import { ConditionLevel, ManualEntryFormData } from '@/components/lookup/types/manualEntry';
import { Input } from '@/components/ui/input';
import { Label } from '@/components/ui/label';
import { Select, SelectContent, SelectItem, SelectTrigger, SelectValue } from '@/components/ui/select';
import { Card, CardContent } from '@/components/ui/card';
import { AutoCompleteVehicleSelector } from '@/components/lookup/form-parts/AutoCompleteVehicleSelector';
import { ZipCodeInput } from '@/components/lookup/form-parts/ZipCodeInput';
import { Checkbox } from '@/components/ui/checkbox';
import { Textarea } from '@/components/ui/textarea';
import { RadioGroup, RadioGroupItem } from '@/components/ui/radio-group';

interface PremiumManualEntryFormProps {
  onSubmit: (data: ManualEntryFormData) => void;
}

const PremiumManualEntryForm: React.FC<PremiumManualEntryFormProps> = ({ onSubmit }) => {
  const [formData, setFormData] = useState<ManualEntryFormData>({
    make: '',
    model: '',
    year: new Date().getFullYear(),
<<<<<<< HEAD
    mileage: 0,
=======
    mileage: '',
>>>>>>> f11a50e0
    condition: ConditionLevel.Good,
    zipCode: '',
    fuelType: 'Gasoline',
    transmission: 'Automatic',
    vin: '',
    valuationId: '',
    confidenceScore: 0,
<<<<<<< HEAD
    accident: false,
=======
    accident: false, // Changed from string to boolean
>>>>>>> f11a50e0
    accidentDetails: {
      severity: 'Minor'
    },
    selectedFeatures: []
  });

  const [validationErrors, setValidationErrors] = useState<Record<string, string>>({});

  const handleInputChange = (e: React.ChangeEvent<HTMLInputElement | HTMLTextAreaElement>) => {
    const { name, value } = e.target;
    setFormData(prev => ({ ...prev, [name]: value }));
  };

  const handleSelectChange = (name: string, value: string | number) => {
    setFormData(prev => ({ ...prev, [name]: value }));
  };

  const handleMakeChange = (make: string) => {
    setFormData(prev => ({ ...prev, make }));
  };

  const handleModelChange = (model: string) => {
    setFormData(prev => ({ ...prev, model }));
  };

  const handleZipCodeChange = (zipCode: string) => {
    setFormData(prev => ({ ...prev, zipCode }));
  };

  const handleFeatureChange = (feature: string, checked: boolean) => {
    const current = formData.selectedFeatures || [];
    const updated = checked
      ? [...current, feature]
      : current.filter(f => f !== feature);
    setFormData(prev => ({ ...prev, selectedFeatures: updated }));
  };

  const handleAccidentDetailChange = (name: string, value: string) => {
    setFormData(prev => ({
      ...prev,
      accidentDetails: {
        ...prev.accidentDetails,
        [name]: value
      }
    }));
  };

  const validateForm = (): boolean => {
    const errors: Record<string, string> = {};
    if (!formData.make) errors.make = 'Make is required';
    if (!formData.model) errors.model = 'Model is required';
    if (!formData.year) errors.year = 'Year is required';
    if (!formData.mileage && formData.mileage !== 0) errors.mileage = 'Mileage is required';
    if (!formData.zipCode) errors.zipCode = 'ZIP Code is required';
    setValidationErrors(errors);
    return Object.keys(errors).length === 0;
  };

  const handleSubmit = (e: React.FormEvent) => {
    e.preventDefault();
    if (validateForm()) {
      // Ensure numeric fields are properly converted
      const processedData = {
        ...formData,
        year: typeof formData.year === 'string' ? parseInt(formData.year) : formData.year,
        mileage: typeof formData.mileage === 'string' ? parseInt(formData.mileage as string) : formData.mileage
      };
      onSubmit(processedData);
    }
  };

  const currentYear = new Date().getFullYear();
<<<<<<< HEAD
  const years = Array.from({ length: 30 }, (_, i) => currentYear - i);
=======
  const years = Array.from({ length: 30 }, (_, i) => currentYear - i); // Changed to number array
>>>>>>> f11a50e0

  const features = [
    'Leather Seats',
    'Sunroof',
    'Navigation System',
    'Bluetooth',
    'Backup Camera',
    'Heated Seats',
    'Third Row Seating',
    'Premium Sound System'
  ];

  const accidentSeverities = ['Minor', 'Moderate', 'Severe'];

  return (
    <form onSubmit={handleSubmit} className="space-y-6">
      <div className="space-y-4">
        <div>
          <Label>Make & Model</Label>
          <AutoCompleteVehicleSelector
            selectedMake={formData.make}
            setSelectedMake={handleMakeChange}
            selectedModel={formData.model}
            setSelectedModel={handleModelChange}
            required
          />
          {validationErrors.make && <p className="text-sm text-red-500">{validationErrors.make}</p>}
          {validationErrors.model && <p className="text-sm text-red-500">{validationErrors.model}</p>}
        </div>

        <div className="grid grid-cols-1 md:grid-cols-2 gap-4">
          <div>
            <Label>Year</Label>
<<<<<<< HEAD
            <Select value={formData.year.toString()} onValueChange={(val) => handleSelectChange('year', parseInt(val))}>
=======
            <Select
              value={formData.year.toString()} // Convert to string for Select component
              onValueChange={(val) => handleSelectChange('year', val)}
            >
>>>>>>> f11a50e0
              <SelectTrigger>
                <SelectValue placeholder="Select Year" />
              </SelectTrigger>
              <SelectContent>
                {years.map((year) => (
                  <SelectItem key={year} value={year.toString()}>
                    {year}
                  </SelectItem>
                ))}
              </SelectContent>
            </Select>
            {validationErrors.year && <p className="text-sm text-red-500">{validationErrors.year}</p>}
          </div>

          <div>
            <Label>Mileage</Label>
            <Input
              name="mileage"
              type="number"
              value={formData.mileage.toString()}
              onChange={(e) => handleSelectChange('mileage', parseInt(e.target.value))}
              placeholder="e.g. 45000"
            />
            {validationErrors.mileage && <p className="text-sm text-red-500">{validationErrors.mileage}</p>}
          </div>
        </div>

        <div className="grid grid-cols-1 md:grid-cols-2 gap-4">
          <div>
            <Label>Condition</Label>
            <Select
              value={formData.condition}
              onValueChange={(val) => handleSelectChange('condition', val)}
            >
              <SelectTrigger>
                <SelectValue placeholder="Select Condition" />
              </SelectTrigger>
              <SelectContent>
                {Object.values(ConditionLevel).map((condition) => (
                  <SelectItem key={condition} value={condition}>
                    {condition}
                  </SelectItem>
                ))}
              </SelectContent>
            </Select>
          </div>

          <div>
            <Label>ZIP Code</Label>
            <ZipCodeInput
              zipCode={formData.zipCode}
              setZipCode={handleZipCodeChange}
            />
            {validationErrors.zipCode && <p className="text-sm text-red-500">{validationErrors.zipCode}</p>}
          </div>
        </div>

        <div>
          <Label>Accident Details</Label>
          <div className="grid grid-cols-1 md:grid-cols-2 gap-4">
            <div>
              <Label>Severity</Label>
              <Select value={formData.accidentDetails.severity} onValueChange={(val) => handleAccidentDetailChange('severity', val)}>
                <SelectTrigger>
                  <SelectValue placeholder="Select Severity" />
                </SelectTrigger>
                <SelectContent>
                  {accidentSeverities.map((severity) => (
                    <SelectItem key={severity} value={severity}>{severity}</SelectItem>
                  ))}
                </SelectContent>
              </Select>
            </div>
          </div>
        </div>

        <div>
          <Label>Features (Optional)</Label>
          <div className="grid grid-cols-2 gap-2">
            {features.map((feature) => (
              <div key={feature} className="flex items-center space-x-2">
                <Checkbox
                  id={`feature-${feature}`}
                  checked={(formData.selectedFeatures || []).includes(feature)}
                  onCheckedChange={(checked) => handleFeatureChange(feature, !!checked)}
                />
                <Label htmlFor={`feature-${feature}`}>{feature}</Label>
              </div>
            ))}
          </div>
        </div>
      </div>

      <Button type="submit" className="w-full">Submit</Button>
    </form>
  );
};

export default PremiumManualEntryForm;<|MERGE_RESOLUTION|>--- conflicted
+++ resolved
@@ -1,16 +1,12 @@
-
 import React, { useState } from 'react';
 import { Button } from '@/components/ui/button';
 import { ConditionLevel, ManualEntryFormData } from '@/components/lookup/types/manualEntry';
 import { Input } from '@/components/ui/input';
 import { Label } from '@/components/ui/label';
 import { Select, SelectContent, SelectItem, SelectTrigger, SelectValue } from '@/components/ui/select';
-import { Card, CardContent } from '@/components/ui/card';
 import { AutoCompleteVehicleSelector } from '@/components/lookup/form-parts/AutoCompleteVehicleSelector';
 import { ZipCodeInput } from '@/components/lookup/form-parts/ZipCodeInput';
 import { Checkbox } from '@/components/ui/checkbox';
-import { Textarea } from '@/components/ui/textarea';
-import { RadioGroup, RadioGroupItem } from '@/components/ui/radio-group';
 
 interface PremiumManualEntryFormProps {
   onSubmit: (data: ManualEntryFormData) => void;
@@ -21,11 +17,7 @@
     make: '',
     model: '',
     year: new Date().getFullYear(),
-<<<<<<< HEAD
     mileage: 0,
-=======
-    mileage: '',
->>>>>>> f11a50e0
     condition: ConditionLevel.Good,
     zipCode: '',
     fuelType: 'Gasoline',
@@ -33,11 +25,7 @@
     vin: '',
     valuationId: '',
     confidenceScore: 0,
-<<<<<<< HEAD
     accident: false,
-=======
-    accident: false, // Changed from string to boolean
->>>>>>> f11a50e0
     accidentDetails: {
       severity: 'Minor'
     },
@@ -46,7 +34,7 @@
 
   const [validationErrors, setValidationErrors] = useState<Record<string, string>>({});
 
-  const handleInputChange = (e: React.ChangeEvent<HTMLInputElement | HTMLTextAreaElement>) => {
+  const handleInputChange = (e: React.ChangeEvent<HTMLInputElement>) => {
     const { name, value } = e.target;
     setFormData(prev => ({ ...prev, [name]: value }));
   };
@@ -69,9 +57,7 @@
 
   const handleFeatureChange = (feature: string, checked: boolean) => {
     const current = formData.selectedFeatures || [];
-    const updated = checked
-      ? [...current, feature]
-      : current.filter(f => f !== feature);
+    const updated = checked ? [...current, feature] : current.filter(f => f !== feature);
     setFormData(prev => ({ ...prev, selectedFeatures: updated }));
   };
 
@@ -99,22 +85,17 @@
   const handleSubmit = (e: React.FormEvent) => {
     e.preventDefault();
     if (validateForm()) {
-      // Ensure numeric fields are properly converted
       const processedData = {
         ...formData,
         year: typeof formData.year === 'string' ? parseInt(formData.year) : formData.year,
-        mileage: typeof formData.mileage === 'string' ? parseInt(formData.mileage as string) : formData.mileage
+        mileage: typeof formData.mileage === 'string' ? parseInt(formData.mileage) : formData.mileage
       };
       onSubmit(processedData);
     }
   };
 
   const currentYear = new Date().getFullYear();
-<<<<<<< HEAD
   const years = Array.from({ length: 30 }, (_, i) => currentYear - i);
-=======
-  const years = Array.from({ length: 30 }, (_, i) => currentYear - i); // Changed to number array
->>>>>>> f11a50e0
 
   const features = [
     'Leather Seats',
@@ -148,14 +129,10 @@
         <div className="grid grid-cols-1 md:grid-cols-2 gap-4">
           <div>
             <Label>Year</Label>
-<<<<<<< HEAD
-            <Select value={formData.year.toString()} onValueChange={(val) => handleSelectChange('year', parseInt(val))}>
-=======
             <Select
-              value={formData.year.toString()} // Convert to string for Select component
-              onValueChange={(val) => handleSelectChange('year', val)}
+              value={formData.year.toString()}
+              onValueChange={(val) => handleSelectChange('year', parseInt(val))}
             >
->>>>>>> f11a50e0
               <SelectTrigger>
                 <SelectValue placeholder="Select Year" />
               </SelectTrigger>
@@ -218,7 +195,10 @@
           <div className="grid grid-cols-1 md:grid-cols-2 gap-4">
             <div>
               <Label>Severity</Label>
-              <Select value={formData.accidentDetails.severity} onValueChange={(val) => handleAccidentDetailChange('severity', val)}>
+              <Select
+                value={formData.accidentDetails.severity}
+                onValueChange={(val) => handleAccidentDetailChange('severity', val)}
+              >
                 <SelectTrigger>
                   <SelectValue placeholder="Select Severity" />
                 </SelectTrigger>
